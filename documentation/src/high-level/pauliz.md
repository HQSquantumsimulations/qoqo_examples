--- conflicted
+++ resolved
@@ -2,31 +2,20 @@
 
 The `PauliZProduct` measurement is based on measuring the product of PauliZ operators for given qubits. Combined with a basis rotation of the measured qubits, it can be used to measure arbitrary expectation values. It uses projective qubit readouts like `MeasureQubit` or `PragmaRepeatedMeasurement`. It can be run on real quantum computer hardware and simulators.
 
-<<<<<<< HEAD
 As an example, let us consider the measurement of the following Hamiltonian
-=======
-As an **example** let us consider the measurement of the following Hamiltonian
->>>>>>> 11124289
 \\[
     \hat{H} = 0.1\cdot X + 0.2\cdot Z
 \\] where `X` and `Z` are Pauli operators. The target is to measure \\(\hat{H} \\) with respect to a state
 \\[
     |\psi> = (|0> + |1>)/\sqrt{2}.
-<<<<<<< HEAD
 \\].
-=======
-\\]
->>>>>>> 11124289
+
 The `constant_circuit` will be used to prepare the state \\( |\psi> \\) by applying the Hadamard gate. The given Hamiltonian includes `X` and `Z` terms that cannot be measured at the same time, since they are measured using different bases. The `circuits` list includes one quantum circuit that does not apply any additional gate and one circuit that rotates the qubit basis into the X-basis so that the expectation value `<X>` is equivalent to the measurement of `<Z>` in the new basis. In this example, each measured Pauli product contains only one Pauli operator. For the post-processing of the measured results, the `PauliZProduct` measurement needs two more inputs provided by the object `PauliZProductInput`:
 
 * The definition of the measured Pauli products after basis transformations (`add_pauliz_product()`),
 * The weights of the Pauli product expectation values in the final expectation values (`add_linear_exp_val()`).
 
-<<<<<<< HEAD
 In general, one can measure the expectation values of the products of local Z operators, *e.g.* `<Z0>`, `<Z1>`, `<Z0*Z1>`, `<Z0*Z3>`, *etc.* The `PauliZProductInput` needs to define all of the products that are measured. In the given example, we will measure two products `<Z0>` after a rotation in the X basis (corresponding to `<X0>`) and `<Z0>` _without_ a rotation before the measurement.
-=======
-In general, one can measure the expectation values of the products of local Z operators, e.g. `<Z0>`, `<Z1>`, `<Z0*Z1>`, `<Z0*Z3>`, etc. The `PauliZProductInput` needs to define all of the products that are measured. In the given example, we will measure two products `<Z0>` after a rotation in the X basis (corresponding to `<X0>`) and `<Z0>` _without_ a rotation before the measurement.
->>>>>>> 11124289
 The `PauliZProductInput` also defines the weights of the products in the final result. In the example below, 0.1 is the coefficient for the first product and 0.2 for the second.
 
 ```python

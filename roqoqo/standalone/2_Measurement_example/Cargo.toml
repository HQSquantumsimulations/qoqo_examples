[package]
name = "Measurement_example"
version = "0.1.0"
edition = "2021"

# See more keys and their definitions at https://doc.rust-lang.org/cargo/reference/manifest.html

[dependencies]
<<<<<<< HEAD
roqoqo = {version="1.0.0"}
roqoqo-quest = {version="0.7.4"}
=======
roqoqo = {version="1.2.5"}
roqoqo-quest = {version="0.9.0"}
>>>>>>> 934bea07
num-complex = "0.4"
qoqo_calculator = "1.1.1"
nalgebra = "0.32"
serde_json = "1.0"<|MERGE_RESOLUTION|>--- conflicted
+++ resolved
@@ -6,14 +6,9 @@
 # See more keys and their definitions at https://doc.rust-lang.org/cargo/reference/manifest.html
 
 [dependencies]
-<<<<<<< HEAD
-roqoqo = {version="1.0.0"}
-roqoqo-quest = {version="0.7.4"}
-=======
-roqoqo = {version="1.2.5"}
-roqoqo-quest = {version="0.9.0"}
->>>>>>> 934bea07
+roqoqo = {version="1.4"}
+roqoqo-quest = {version="0.10"}
 num-complex = "0.4"
-qoqo_calculator = "1.1.1"
+qoqo_calculator = "1.1"
 nalgebra = "0.32"
 serde_json = "1.0"
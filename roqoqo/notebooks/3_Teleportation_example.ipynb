--- conflicted
+++ resolved
@@ -37,15 +37,9 @@
    "outputs": [],
    "source": [
     ":dep roqoqo = \"1.2.5\"\n",
-<<<<<<< HEAD
     ":dep roqoqo-quest = \"0.9.1\"\n",
     ":dep num-complex = \"0.4\"\n",
-    ":dep qoqo_calculator = \"1.0.1\""
-=======
-    ":dep roqoqo-quest = \"0.9.0\"\n",
-    ":dep num-complex = \"0.4.3\"\n",
     ":dep qoqo_calculator = \"1.1.1\""
->>>>>>> c6217da9
    ]
   },
   {

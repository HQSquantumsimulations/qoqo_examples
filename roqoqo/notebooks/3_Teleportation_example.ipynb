--- conflicted
+++ resolved
@@ -36,13 +36,8 @@
    "metadata": {},
    "outputs": [],
    "source": [
-<<<<<<< HEAD
-    ":dep roqoqo = \"1.0.0\"\n",
-    ":dep roqoqo-quest = \"0.7.4\"\n",
-=======
-    ":dep roqoqo = \"1.2.5\"\n",
-    ":dep roqoqo-quest = \"0.9.1\"\n",
->>>>>>> 934bea07
+    ":dep roqoqo = \"1.4.0\"\n",
+    ":dep roqoqo-quest = \"0.1.0\"\n",
     ":dep num-complex = \"0.4\"\n",
     ":dep qoqo_calculator = \"1.1.1\""
    ]
